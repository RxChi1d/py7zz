--- conflicted
+++ resolved
@@ -13,29 +13,45 @@
 
 ## Overview
 
-<<<<<<< HEAD
-py7zz uses [PEP 440](https://www.python.org/dev/peps/pep-0440/) compliant versioning with a three-tier stability system:
-
-1. **Release** - Stable production releases
-2. **Auto** - Automated 7zz binary updates
-3. **Dev** - Development builds for testing
-
-## Version Format
-
-### Release Versions (Stable)
-- **Format:** `{major}.{minor}.{patch}`
-- **Example:** `1.0.0`, `1.2.3`
-- **Stability:** Production-ready
-
-### Auto Versions (Alpha)
-- **Format:** `{major}.{minor}.{patch}a{N}`
-- **Example:** `1.0.0a1`, `1.0.0a2`
-- **Stability:** Stable with updated 7zz binary
-
-### Dev Versions (Development)
-- **Format:** `{major}.{minor}.{patch}.dev{N}`
-- **Example:** `1.1.0.dev1`, `2.0.0.dev1`
-- **Stability:** Unstable, for testing only
+py7zz adopts a PEP 440 compliant version management strategy with **manual version control**. Only project authors can create Git tags to trigger releases, ensuring full control over version numbering and release timing while maintaining compatibility with PyPI standards.
+
+## Version Categories and Release Types
+
+### 🟢 **Stable Release** - Production Ready
+- **Git Tag Format:** `vX.Y.Z`
+- **PyPI Version:** `X.Y.Z`
+- **Example:** `v1.0.0` → `1.0.0`
+- **Stability:** Most stable, fully tested
+- **Release Method:** Manual Git tag by project author
+- **Source Requirement:** Must originate from `main` branch ancestry
+- **Use Case:** Recommended for production environments
+
+### 🟡 **Alpha Pre-release** - Early Testing
+- **Git Tag Format:** `vX.Y.ZaN`
+- **PyPI Version:** `X.Y.ZaN`
+- **Example:** `v1.1.0a1` → `1.1.0a1`
+- **Stability:** Pre-release with new features
+- **Release Method:** Manual Git tag by project author
+- **Source Requirement:** Can originate from any branch
+- **Use Case:** Early testing of new features
+
+### 🟠 **Beta Pre-release** - Feature Complete
+- **Git Tag Format:** `vX.Y.ZbN`
+- **PyPI Version:** `X.Y.ZbN`
+- **Example:** `v1.1.0b1` → `1.1.0b1`
+- **Stability:** Feature complete, bug fixing phase
+- **Release Method:** Manual Git tag by project author
+- **Source Requirement:** Can originate from any branch
+- **Use Case:** Feature testing and feedback collection
+
+### 🔴 **Release Candidate** - Near Stable
+- **Git Tag Format:** `vX.Y.ZrcN`
+- **PyPI Version:** `X.Y.ZrcN`
+- **Example:** `v1.1.0rc1` → `1.1.0rc1`
+- **Stability:** Release candidate, minimal changes expected
+- **Release Method:** Manual Git tag by project author
+- **Source Requirement:** Can originate from any branch
+- **Use Case:** Final validation before stable release
 
 ## Release Types
 
@@ -51,47 +67,6 @@
 - Production environments
 - Critical applications
 - Long-term stability needed
-=======
-py7zz adopts a PEP 440 compliant version management strategy with **manual version control**. Only project authors can create Git tags to trigger releases, ensuring full control over version numbering and release timing while maintaining compatibility with PyPI standards.
-
-## Version Categories and Release Types
-
-### 🟢 **Stable Release** - Production Ready
-- **Git Tag Format:** `vX.Y.Z`
-- **PyPI Version:** `X.Y.Z`
-- **Example:** `v1.0.0` → `1.0.0`
-- **Stability:** Most stable, fully tested
-- **Release Method:** Manual Git tag by project author
-- **Source Requirement:** Must originate from `main` branch ancestry
-- **Use Case:** Recommended for production environments
-
-### 🟡 **Alpha Pre-release** - Early Testing
-- **Git Tag Format:** `vX.Y.ZaN`
-- **PyPI Version:** `X.Y.ZaN`
-- **Example:** `v1.1.0a1` → `1.1.0a1`
-- **Stability:** Pre-release with new features
-- **Release Method:** Manual Git tag by project author
-- **Source Requirement:** Can originate from any branch
-- **Use Case:** Early testing of new features
-
-### 🟠 **Beta Pre-release** - Feature Complete
-- **Git Tag Format:** `vX.Y.ZbN`
-- **PyPI Version:** `X.Y.ZbN`
-- **Example:** `v1.1.0b1` → `1.1.0b1`
-- **Stability:** Feature complete, bug fixing phase
-- **Release Method:** Manual Git tag by project author
-- **Source Requirement:** Can originate from any branch
-- **Use Case:** Feature testing and feedback collection
-
-### 🔴 **Release Candidate** - Near Stable
-- **Git Tag Format:** `vX.Y.ZrcN`
-- **PyPI Version:** `X.Y.ZrcN`
-- **Example:** `v1.1.0rc1` → `1.1.0rc1`
-- **Stability:** Release candidate, minimal changes expected
-- **Release Method:** Manual Git tag by project author
-- **Source Requirement:** Can originate from any branch
-- **Use Case:** Final validation before stable release
->>>>>>> 6234870e
 
 ### 🟡 Auto (Basic Stable)
 
@@ -122,56 +97,6 @@
 ## Version Lifecycle
 
 ```
-<<<<<<< HEAD
-1.0.0 (Release) → 1.0.0a1 (Auto) → 1.0.0a2 (Auto) → 1.1.0.dev1 (Dev) → 1.1.0 (Release)
-```
-
-### Example Timeline
-
-1. **v1.0.0** - Released with 7zz 24.07
-2. **v1.0.0a1** - Auto-released when 7zz 24.08 available
-3. **v1.0.0a2** - Auto-released when 7zz 24.09 available
-4. **v1.1.0.dev1** - Dev release with new py7zz features
-5. **v1.1.0** - Next stable release
-
-## Implementation
-
-### Version Information
-
-```python
-# Get version information
-import py7zz
-
-print(py7zz.get_version())              # '1.0.0'
-print(py7zz.get_bundled_7zz_version())  # '24.07'
-print(py7zz.get_version_type())         # 'stable'
-print(py7zz.get_version_info())         # Complete details
-```
-
-### Version Registry
-
-Each version tracks:
-- py7zz version number
-- Bundled 7zz version
-- Release date
-- Release type
-- GitHub tag
-- Changelog URL
-
-### Automation
-
-**Auto Release Process:**
-1. GitHub Actions monitors 7zz releases
-2. New 7zz release triggers auto build
-3. Alpha version created automatically
-4. Published to PyPI with pre-release flag
-
-## User Guide
-
-### Installation
-
-#### Latest Stable
-=======
 Stable 1.0.0    ← Manual release (from main branch)
     ↓ (Feature development begins)
 Alpha 1.1.0a1   ← Manual release (from feature branch)
@@ -252,41 +177,29 @@
 - **Pre-releases**: Auto-generate from commit history
 - **Categorization**: Follows Conventional Commits format
 
-## User Experience
-
-### Installation Commands
->>>>>>> 6234870e
+## User Guide
+
+### Installation
+
+#### Latest Stable
 ```bash
 pip install py7zz
 ```
 
-<<<<<<< HEAD
-#### Specific Version
-```bash
-# Stable release
-pip install py7zz==1.0.0
-
-# Auto release
-pip install py7zz==1.0.0a1
-
-# Dev release
-pip install py7zz==1.1.0.dev1
+# Install specific stable version
+pip install py7zz==1.2.0
+
+# Install pre-release version
+pip install py7zz==1.3.0a1
+
+# Install from specific Git tag
+pip install git+https://github.com/rxchi1d/py7zz.git@v1.2.0
 ```
 
 #### Pre-release Versions
 ```bash
 # Include pre-releases
 pip install --pre py7zz
-=======
-# Install specific stable version
-pip install py7zz==1.2.0
-
-# Install pre-release version
-pip install py7zz==1.3.0a1
-
-# Install from specific Git tag
-pip install git+https://github.com/rxchi1d/py7zz.git@v1.2.0
->>>>>>> 6234870e
 ```
 
 ### Version Selection
@@ -302,26 +215,12 @@
 #### Python API
 ```python
 import py7zz
-<<<<<<< HEAD
-
-# Basic version check
-version = py7zz.get_version()
-if py7zz.is_stable_version():
-    print("Running stable version")
-
-# Detailed information
-info = py7zz.get_version_info()
-print(f"py7zz: {info['py7zz_version']}")
-print(f"7zz: {info['bundled_7zz_version']}")
-print(f"Type: {info['release_type']}")
-=======
 print(py7zz.get_version())          # Current version
 print(py7zz.get_version_info())     # Complete details
 
 # CLI
 py7zz --version                     # Version information
 py7zz version                       # Detailed version info
->>>>>>> 6234870e
 ```
 
 #### Command Line
@@ -335,112 +234,6 @@
 py7zz -V
 ```
 
-### Upgrade Strategy
-
-#### Conservative (Recommended)
-```bash
-# Only stable releases
-pip install --upgrade py7zz
-```
-
-#### Balanced
-```bash
-# Include alpha releases
-pip install --upgrade --pre py7zz
-```
-
-<<<<<<< HEAD
-#### Bleeding Edge
-```bash
-# Latest from GitHub
-pip install --upgrade git+https://github.com/rxchi1d/py7zz.git
-```
-
-## Best Practices
-
-### For Users
-
-1. **Production:** Use only stable releases
-2. **Testing:** Use auto releases for new 7zz features
-3. **Development:** Use dev releases to preview features
-
-### For Contributors
-
-1. **Version Bumping:** Follow semantic versioning
-2. **Changelog:** Update for all releases
-3. **Testing:** Ensure CI passes before release
-
-### Version Pinning
-
-#### requirements.txt
-```txt
-# Pin to specific stable version
-py7zz==1.0.0
-
-# Allow patch updates
-py7zz~=1.0.0
-
-# Allow minor updates
-py7zz>=1.0.0,<2.0.0
-```
-
-#### pyproject.toml
-```toml
-[project]
-dependencies = [
-    "py7zz>=1.0.0",  # Minimum version
-    "py7zz~=1.0.0",  # Compatible release
-]
-```
-
-## Migration Notes
-
-### From Legacy Versions
-
-Old format (pre-1.0):
-```
-1.0.0+7zz24.07      # No longer used
-1.0.0.auto+7zz24.08 # No longer used
-```
-
-New format (1.0+):
-```
-1.0.0     # Stable
-1.0.0a1   # Auto
-1.0.0.dev1 # Dev
-```
-
-### Breaking Changes
-
-Breaking changes only in:
-- Major version updates (1.x → 2.x)
-- Dev releases (clearly marked)
-
-## Monitoring Updates
-
-### GitHub Releases
-- Watch repository for releases
-- Subscribe to release notifications
-- Check [Releases](https://github.com/rxchi1d/py7zz/releases)
-
-### PyPI
-- Check [PyPI page](https://pypi.org/project/py7zz/)
-- Use `pip list --outdated`
-
-### Changelog
-- Each release includes changelog
-- Details in GitHub release notes
-- Breaking changes clearly marked
-
-## Summary
-
-py7zz's three-tier version system provides:
-- **Stability** with release versions
-- **Currency** with auto versions
-- **Innovation** with dev versions
-
-Choose the right version for your needs!
-=======
 ## Advantages of Manual PEP 440 Compliance
 
 1. **Standard Compliance**: Fully compliant with PEP 440 and PyPI requirements
@@ -489,5 +282,4 @@
 - **Unified Releases**: GitHub and PyPI releases created simultaneously
 - **7zz Stability**: Hardcoded 7zz version (25.00) for consistent behavior
 
-This strategy provides full control over version management while ensuring compliance with Python packaging standards and maintaining release quality through manual oversight.
->>>>>>> 6234870e
+This strategy provides full control over version management while ensuring compliance with Python packaging standards and maintaining release quality through manual oversight.