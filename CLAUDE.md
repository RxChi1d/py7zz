# CLAUDE.md

此檔案提供 Claude Code (claude.ai/code) 在此儲存庫中工作時的指引。

## 語言規則

**重要：請嚴格遵循以下語言規則**

1. **Claude.md 內容**：使用zh-tw
2. **對話語言**：使用zh-tw
3. **程式碼註解**：使用en
4. **函數/變數命名**：使用en
5. **Git commit 訊息**：使用en
6. **文件字串 (docstrings)**：使用en
7. **專案文檔**：使用en

## 撰寫風格與格式
- 程式碼（python, bash, etc.）、配置檔案 (yaml, poml, etc.)：遵循 ruff 規範。如果有不同會在後續 `uv run ruff check .`檢查出異常。
- 專案文檔、說明文字、文件模板：遵循 Google 風格。
- Commit與PR訊息：遵循 Convential Commit 格式與 Google 風格/格式。
- Changelog: 遵循 Keep a Changelog 格式。
<<<<<<< HEAD
=======
- 分支名稱：遵循 Conventional Branch Naming。
>>>>>>> 6234870e

## 專案概述

py7zz 是一個 Python 套件，封裝了官方的 7zz CLI 二進位檔案 (7-Zip) ，提供跨平台（macOS、Debian 系 Linux、Windows x64）提供一致的 Python API與命令接口。無需預先安裝 7-Zip，wheel 套件包含平台特定的 7zz 。

**Python 支援版本**：Python >= 3.8
**Python 套件管理工具**：uv
**uv 管理的虛擬環境**：`.venv/`

### 核心開發循環

⚠️ **重要**：每次commit前**必須**執行完整的品質檢查流程 (`scripts/ci-local.sh`)，並通過所有檢測。

開發過程中也可以使用以下命令做基本的檢查與測試：
```bash
# 使用 uv（推薦）- 按照 CI 執行順序
uv run ruff format .        # 1. 格式化程式碼
uv run ruff check --fix .   # 2. 風格檢查並自動修正
uv run mypy .               # 3. 類型檢查
uv run pytest              # 4. 執行單元測試
```

## commit 訊息規範

- 格式：遵循 **Conventional Commits** 規範。
- 風格：Google 風格。

### 格式要求

```
<type>(<scope>): <description>    ← 第一行（50-72 字符）

[optional body]                   ← 詳細說明（72 字符換行）

[optional footer(s)]              ← 破壞性變更、問題參考
```

**重要說明**：
- **第一行**：GitHub 自動生成 release notes 使用
- **內容主體**：複雜變更的詳細解釋（不會出現在 release notes 中）
- **腳註**：破壞性變更和問題參考


### 建立 Pull Request 規範

**重要**：建立 PR 時必須遵循以下規範：

1. **PR 標題格式**：
   - 必須遵循約定式提交格式：`<type>(<scope>): <description>`
   - 範例：`feat: add async operations with progress callbacks`

2. **PR 內容格式**：
   - 參考 `.github/pull_request_template.md` 中的模板
   - 包含完整的變更說明、測試資訊、檢查清單

3. **PR 標籤**：
   - 根據 PR 標題自動分類（Release Drafter 自動處理）
   - 確保選擇正確的變更類型

4. **PR 描述要求**：
   - 清楚描述變更內容和原因
   - 列出相關的測試項目
   - 確認所有檢查清單項目

**模板位置**：`.github/pull_request_template.md`
**風格**：Google 風格。


## 文件撰寫與可解釋性
- **當新增功能、依賴變更或安裝步驟修改時，請更新 `README.md`。**
- **為不明顯的程式碼加上註解，並確保所有內容中階開發者都能理解。**
- 撰寫複雜邏輯時，**請加入行內 `# Reason:` 註解，說明「為什麼」這麼做，而不只是「做了什麼」。**

## AI 行為規範
- **絕不假設缺漏的上下文，如有疑問務必提出問題確認。**
- **嚴禁臆造不存在的函式或套件** —— 只能使用已知、驗證過的 Python 套件。
- **在程式碼或測試中引用檔案路徑或模組名稱前，務必確認其存在。**
- **除非有明確指示，或任務需求（見 `TASK.md`），**否則**不得刪除或覆蓋現有程式碼。**
- **需要分析或拆解問題，通過 sequential thinking 進行更深度思考**<|MERGE_RESOLUTION|>--- conflicted
+++ resolved
@@ -19,10 +19,7 @@
 - 專案文檔、說明文字、文件模板：遵循 Google 風格。
 - Commit與PR訊息：遵循 Convential Commit 格式與 Google 風格/格式。
 - Changelog: 遵循 Keep a Changelog 格式。
-<<<<<<< HEAD
-=======
 - 分支名稱：遵循 Conventional Branch Naming。
->>>>>>> 6234870e
 
 ## 專案概述
 
@@ -101,4 +98,5 @@
 - **嚴禁臆造不存在的函式或套件** —— 只能使用已知、驗證過的 Python 套件。
 - **在程式碼或測試中引用檔案路徑或模組名稱前，務必確認其存在。**
 - **除非有明確指示，或任務需求（見 `TASK.md`），**否則**不得刪除或覆蓋現有程式碼。**
-- **需要分析或拆解問題，通過 sequential thinking 進行更深度思考**+- **需要分析或拆解問題，通過 sequential thinking 進行更深度思考**
+- 與 Github 互動**需使用 gh CLI**